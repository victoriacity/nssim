"""
Taichi SPH
"""
import numpy as np
import taichi as ti

ti.init(arch = ti.cuda)

''' parameters '''

num_particles = 2500

#delta t
dt = 0.0001

gravity = -50

# interaction radius
K_smoothingRadius = 0.02

# stiffness
K_stiff = 100 # stiffness
K_stiffN = 200 # stiffness near

# rest density
K_restDensity = 8

restitution = -0.5

# domain scale (0, 0) - (domain_size, domain_size)
# used to convert positions into canvas coordinates
domain_size = 1



''' Fields '''
# positions of particles
pos = ti.Vector.field(2, dtype = ti.f32, shape = num_particles) # current position
oldPos = ti.Vector.field(2, dtype = ti.f32, shape = num_particles) # old position

# velocities of particles
vel = ti.Vector.field(2, dtype = ti.f32, shape = num_particles)

col = ti.Vector.field(3, dtype = ti.i32, shape=num_particles)

# density of particles
dens = ti.field(dtype = ti.f32, shape=num_particles) # density
densN = ti.field(dtype = ti.f32, shape=num_particles) # near density

# pressure of particles
press = ti.field(dtype = ti.f32, shape=num_particles) # density
pressN = ti.field(dtype = ti.f32, shape=num_particles) # near density

# pairs
max_pairs = 128 # max neighbor of one particle
pair = ti.field(dtype=ti.i32, shape=(num_particles - 1, max_pairs))
dist = ti.field(dtype=ti.f32, shape=(num_particles - 1, max_pairs)) # store distance for each pair
num_pair = ti.field(dtype=ti.i32, shape=(num_particles - 1,)) # number of pairs

# Eularian grid
grid_size = int(domain_size / K_smoothingRadius) # The grid has size (grid_size, grid_size)
print("grid size:", grid_size)
grid_v = ti.Vector.field(2, dtype = ti.f32, shape = (grid_size, grid_size)) # grid to store P2G attributes
grid_w = ti.field(dtype = ti.f32, shape = (grid_size, grid_size)) # grid to store the sum of weights
#img = np.transpose(ti.imread("starry.jpg"), (1, 0, 2)).reshape(-1, 3)
#img = np.zeros((grid_size, grid_size, 3)).reshape(-1, 3) + 255
img = np.ones((num_particles, 3)) * 255
# rgb 2 hex
img = img[:, 0] * 65536 + img[:, 1] * 256 + img[:, 2]
print(img.shape)

''' initialize particle position & velocity '''
@ti.kernel
def init():

    length = ti.sqrt(num_particles)

    for i in range(num_particles):

        # place particles around the center of the domain
        pos[i] = ti.Vector([i%length/length, i//length/length]) # 0 - 1
        pos[i] = (pos[i] + 1)/2 - 0.05 + ti.random() * 0.001 # 0.25 - 0.75 (centered)
        pos[i] *= domain_size # scale to fit the domain

        oldPos[i] = pos[i]
    print("dam grid spacing:", 0.5 / (num_particles) ** (1/2) * domain_size)
    print("init density:", num_particles / (0.5 * domain_size) ** 2 )

        # initialize velocity to 0
        #vel[i] = ti.Vector([0, 0])


''' update particle state '''
@ti.kernel
def update():

    # state update
    for i in range(num_particles):
        # clear density
        dens[i] = 0
        densN[i] = 0
        num_pair[i] = 0

        # compute new velocity
        vel[i] = (pos[i] - oldPos[i])/dt

        # collision handling?
        boundary_collision(i)

        # save previous position
        oldPos[i] = pos[i]
        # apply gravity
        vel[i][1] += (gravity * dt)

    # apply viscosity
    a = 2000
    b = 40

    for i in range(num_particles - 1):
        for j in range(i + 1, num_particles):
            distance = (pos[i] - pos[j]).norm()
            q = distance / K_smoothingRadius
            if q < 1:
                r_ij = ti.normalized(pos[i] - pos[j])
                u = ti.dot((vel[i] - vel[j]), r_ij)
                if u > 0:
                    I = dt * (1-q) * (a*u + b*u*u) * r_ij
                    vel[i] -= I/2
                    vel[j] += I/2
<<<<<<< HEAD

    # position update
=======
    #=============================
 
    #position update
>>>>>>> 30b28391
    for i in range(num_particles):
        # advance to new position
        pos[i] += (vel[i] * dt)

<<<<<<< HEAD
    # compute pair info
    for i in range(num_particles - 1):
        for j in range(i + 1, num_particles):
            distance = (pos[i] - pos[j]).norm()
            if distance < K_smoothingRadius:
                pair[i, num_pair[i]] = j
                dist[i, num_pair[i]] = distance
                num_pair[i] += 1

=======
      
    # Lagrangian to Eularian
    #P2G()


    
>>>>>>> 30b28391
    # compute density
    for i in range(num_particles):
        dens[i] = 1
        densN[i] = 1

<<<<<<< HEAD
    for i in range(num_particles - 1):
        for j in range(num_pair[i]):
            q = 1 - dist[i, j] / K_smoothingRadius
            q2 = q * q
            q3 = q2 * q
            # print(dist[i], q)
            dens[i] += q2
            dens[pair[i, j]] += q2
            densN[i] += q3
            densN[pair[i, j]] += q3
=======
    for i in pair:
        if i <= num_pair[None]:
            q = 1 - dist[i] / K_smoothingRadius
            q2 = q * q
            q3 = q2 * q
            # print(dist[i], q)
            dens[pair[i][0]] += q2
            dens[pair[i][1]] += q2
            densN[pair[i][0]] += q3
            densN[pair[i][1]] += q3

>>>>>>> 30b28391

    # update pressure
    for i in range(num_particles):
        press[i] = K_stiff * (dens[i] - K_restDensity)
        pressN[i] = K_stiffN * densN[i]


    # apply pressure
<<<<<<< HEAD
    for i in range(num_particles - 1):
        for j in range(num_pair[i]):
            p = press[i] + press[pair[i, j]]
            pN = pressN[i] + pressN[pair[i, j]]

            q = 1 - dist[i, j] / K_smoothingRadius
            q2 = q * q

            displace = (p * q + pN * q2) * (dt * dt)
            a2bN = (pos[i] - pos[pair[i, j]]) / dist[i, j]

            pos[i] += displace * a2bN
            pos[pair[i, j]] -= displace * a2bN


=======
    for i in pair:
        if i <= num_pair[None]:
            p = press[pair[i][0]] + press[pair[i][1]]
            pN = pressN[pair[i][0]] + pressN[pair[i][1]]

            q = 1 - dist[i] / K_smoothingRadius
            q2 = q * q

            displace = (p * q + pN * q2) * (dt * dt)
            a2bN = (pos[pair[i][0]] - pos[pair[i][1]]) / dist[i]

            pos[pair[i][0]] += displace * a2bN
            pos[pair[i][1]] -= displace * a2bN
        
    # boundary collision
    #for i in range(num_particles):
    #    boundary_collision(i)
    
        
>>>>>>> 30b28391


''' handle particle collision with boundary '''
@ti.func
def boundary_collision(index):

    # x boundary
    if pos[index][0] < 0:
        pos[index][0] = 0
        vel[index][0] *= restitution
    elif pos[index][0] > domain_size:
        pos[index][0] = domain_size
        vel[index][0] *= restitution

    # y boundary
    if pos[index][1] < 0:
        pos[index][1] = 0
        vel[index][1] *= restitution
    elif pos[index][1] > domain_size:
        pos[index][1] = domain_size
        vel[index][1] *= restitution
    
    

def main():
    gui = ti.GUI('SPH Fluid', 512, background_color = 0x000000)
    #gui_g1 = ti.GUI('grid_m', grid_size, background_color = 0x000000)
    #gui_g2 = ti.GUI('grid_v', grid_size, background_color = 0x000000)
    init()
    
    while True:
        
        gui.clear(0x000000)
        for _ in range(15):
            grid_w.fill(0)
            grid_v.fill(0)
            update()
        gui.circles(pos.to_numpy() / domain_size, radius=6, color=img)
        #for _ in range(1):
        
        # draw particle
        
        #grid_w_np = grid_w.to_numpy()
        gui.show()
        #gui_g1.set_image(grid_w_np / np.max(grid_w_np))
        #gui_g2.set_image(grid_v)
        #gui_g1.show()
        #gui_g2.show()
            
        
if __name__ == '__main__':
    main()<|MERGE_RESOLUTION|>--- conflicted
+++ resolved
@@ -127,19 +127,13 @@
                     I = dt * (1-q) * (a*u + b*u*u) * r_ij
                     vel[i] -= I/2
                     vel[j] += I/2
-<<<<<<< HEAD
+
 
     # position update
-=======
-    #=============================
- 
-    #position update
->>>>>>> 30b28391
     for i in range(num_particles):
         # advance to new position
         pos[i] += (vel[i] * dt)
 
-<<<<<<< HEAD
     # compute pair info
     for i in range(num_particles - 1):
         for j in range(i + 1, num_particles):
@@ -149,20 +143,12 @@
                 dist[i, num_pair[i]] = distance
                 num_pair[i] += 1
 
-=======
-      
-    # Lagrangian to Eularian
-    #P2G()
-
-
-    
->>>>>>> 30b28391
+
     # compute density
     for i in range(num_particles):
         dens[i] = 1
         densN[i] = 1
 
-<<<<<<< HEAD
     for i in range(num_particles - 1):
         for j in range(num_pair[i]):
             q = 1 - dist[i, j] / K_smoothingRadius
@@ -173,19 +159,7 @@
             dens[pair[i, j]] += q2
             densN[i] += q3
             densN[pair[i, j]] += q3
-=======
-    for i in pair:
-        if i <= num_pair[None]:
-            q = 1 - dist[i] / K_smoothingRadius
-            q2 = q * q
-            q3 = q2 * q
-            # print(dist[i], q)
-            dens[pair[i][0]] += q2
-            dens[pair[i][1]] += q2
-            densN[pair[i][0]] += q3
-            densN[pair[i][1]] += q3
-
->>>>>>> 30b28391
+
 
     # update pressure
     for i in range(num_particles):
@@ -194,7 +168,6 @@
 
 
     # apply pressure
-<<<<<<< HEAD
     for i in range(num_particles - 1):
         for j in range(num_pair[i]):
             p = press[i] + press[pair[i, j]]
@@ -208,29 +181,6 @@
 
             pos[i] += displace * a2bN
             pos[pair[i, j]] -= displace * a2bN
-
-
-=======
-    for i in pair:
-        if i <= num_pair[None]:
-            p = press[pair[i][0]] + press[pair[i][1]]
-            pN = pressN[pair[i][0]] + pressN[pair[i][1]]
-
-            q = 1 - dist[i] / K_smoothingRadius
-            q2 = q * q
-
-            displace = (p * q + pN * q2) * (dt * dt)
-            a2bN = (pos[pair[i][0]] - pos[pair[i][1]]) / dist[i]
-
-            pos[pair[i][0]] += displace * a2bN
-            pos[pair[i][1]] -= displace * a2bN
-        
-    # boundary collision
-    #for i in range(num_particles):
-    #    boundary_collision(i)
-    
-        
->>>>>>> 30b28391
 
 
 ''' handle particle collision with boundary '''
