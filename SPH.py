"""
Taichi SPH
"""
import numpy as np
import taichi as ti

ti.init(arch = ti.cuda)

''' parameters '''

num_particles = 2500

#delta t
dt = 0.001

gravity = -50

# interaction radius
<<<<<<< HEAD
K_smoothingRadius = 20

=======
K_smoothingRadius = 1
>>>>>>> 37611162
# stiffness
K_stiff = 3000 # stiffness
K_stiffN = 0 # stiffness near

# rest density
K_restDensity = 1.15

restitution = -0.5

# domain scale (0, 0) - (domain_size, domain_size)
# used to convert positions into canvas coordinates
domain_size = 100

img = np.transpose(ti.imread("starry.jpg"), (1, 0, 2)).reshape(-1, 3)
# rgb 2 hex
img = img[:, 0] * 65536 + img[:, 1] * 256 + img[:, 2]

''' Fields '''
# positions of particles
pos = ti.Vector.field(2, dtype = ti.f32, shape = num_particles) # current position
oldPos = ti.Vector.field(2, dtype = ti.f32, shape = num_particles) # old position

# velocities of particles
vel = ti.Vector.field(2, dtype = ti.f32, shape = num_particles)

col = ti.Vector.field(3, dtype = ti.i32, shape=num_particles)

# density of particles
dens = ti.field(dtype = ti.f32, shape=num_particles) # density
densN = ti.field(dtype = ti.f32, shape=num_particles) # near density

# pressure of particles
<<<<<<< HEAD
press = ti.field(dtype = ti.f32, shape = num_particles) # pressure
pressN = ti.field(dtype = ti.f32, shape = num_particles) # near pressure

# pairs
''' !!! CANNOT USE COMPUTED RESULT HERE !!! '''
#max_pairs = (1 + num_particles)*num_particles/2
max_pairs = 32896
pair = ti.Vector.field(2, dtype = ti.i32, shape = max_pairs) # store indices of the two particles
dist = ti.field(dtype = ti.f32, shape = max_pairs) # store distance for each pair
num_pairs = 0

=======
press = ti.field(dtype = ti.f32, shape=num_particles) # density
pressN = ti.field(dtype = ti.f32, shape=num_particles) # near density

# pairs
max_pairs = (1 + num_particles) * num_particles // 2 # should be int
#pair = ti.Vector.field(2, dtype=ti.i32, shape=(max_pairs,))
#dist = ti.field(dtype=ti.f32, shape=(max_pairs,)) # store distance for each pair
>>>>>>> 37611162

''' initialize particle position & velocity '''
@ti.kernel
def init():
<<<<<<< HEAD
    length = math.sqrt(num_particles) # arrange ini pos of the particles into a square
=======
    length = ti.sqrt(num_particles)
>>>>>>> 37611162
    
    for i in range(num_particles):
        
        # place particles around the center of the domain
<<<<<<< HEAD
        pos[i] = ti.Vector([i%length/length, i//length/length]) # (0 - 1) (0 - 1)
        pos[i] = (pos[i] + 1)/2 - 0.25 # 0.25 - 0.75 (centered)
=======
        pos[i] = ti.Vector([i%length/length, i//length/length]) # 0 - 1
        pos[i] = (pos[i] + 1)/2 - 0.05 + ti.random() * 0.001 # 0.25 - 0.75 (centered)
>>>>>>> 37611162
        pos[i] *= domain_size # scale to fit the domain
        
        oldPos[i] = pos[i]
    print("dam grid spacing:", 0.5 / (num_particles) ** (1/2) * domain_size)
    print("init density:", num_particles / (0.5 * domain_size) ** 2 )
        
        # initialize velocity to 0
        #vel[i] = ti.Vector([0, 0])
        

''' update particle state '''
@ti.kernel
def update():
    
    # state update
    for i in range(num_particles):
        # compute new velocity
        vel[i] = (pos[i] - oldPos[i])/dt
        
        # collision handling?
        boundary_collision(i)
        
        # save previous position
        oldPos[i] = pos[i]
        # apply gravity
        vel[i][1] += (gravity * dt)
        # advance to new position
        pos[i] += (vel[i] * dt)
        # clear density
        dens[i] = 0
        densN[i] = 0
        


    for i in range(num_particles):
        for j in range(i, num_particles):
            if i >= j:
                if i == j:
                    dens[i] += 1
                    densN[i] += 1
                continue
            dis = distance(pos[i], pos[j])
            if 0 < dis < K_smoothingRadius:
                q = 1 - dis / K_smoothingRadius
                q2 = q * q
                q3 = q2 * q
                #print(dist[i], q)
                dens[i] += q2
                dens[j] += q2
                densN[i] += q3
                densN[j] += q3
        
    # update pressure
    for i in range(num_particles):
        press[i] = K_stiff * (dens[i] - K_restDensity)
        pressN[i] = K_stiffN * densN[i]
        
    
    # apply pressure
    for i in range(num_particles):
        for j in range(i, num_particles):
            if i >= j:
                continue
            dis = distance(pos[i], pos[j])
            if 0 < dis < K_smoothingRadius:
                # index of particle i & j
                p = press[i] + press[j]
                pN = pressN[i] + pressN[j]
        
                q = 1 - dis / K_smoothingRadius
                q2 = q * q
                
                displace = (p * q + pN * q2) * (dt * dt)
                a2bN = (pos[i] - pos[j]) / dis
                
                pos[i] += displace * a2bN
                pos[j] -= displace * a2bN
        
    # boundary collision
    #for i in range(num_particles):
    #    boundary_collision(i)
    
        


''' handle particle collision with boundary '''
@ti.func
def boundary_collision(index):

    # x boundary
    if pos[index][0] < 0:
        pos[index][0] = 0
        vel[index][0] *= restitution
    elif pos[index][0] > domain_size:
        pos[index][0] = domain_size
        vel[index][0] *= restitution
        
    # y boundary
    if pos[index][1] < 0:
        pos[index][1] = 0
        vel[index][1] *= restitution
    elif pos[index][1] > domain_size:
        pos[index][1] = domain_size
        vel[index][1] *= restitution
        
            
@ti.func
def distance(v1, v2):
    dv = v1 - v2
    dis = dv.norm()
    return dis
    

def main():
    gui = ti.GUI('SPH Fluid', 768, background_color = 0xDDDDDD)
    init()
    
    while True:
        
        gui.clear(0xDDDDDD)
        for _ in range(10):
            update()
        gui.circles(pos.to_numpy() / domain_size, radius=5, color=img)
        #for _ in range(1):
        
        # draw particle
        
            
        gui.show()
            
        
if __name__ == '__main__':
    main()<|MERGE_RESOLUTION|>--- conflicted
+++ resolved
@@ -16,15 +16,11 @@
 gravity = -50
 
 # interaction radius
-<<<<<<< HEAD
-K_smoothingRadius = 20
-
-=======
 K_smoothingRadius = 1
->>>>>>> 37611162
+
 # stiffness
 K_stiff = 3000 # stiffness
-K_stiffN = 0 # stiffness near
+K_stiffN = 10000 # stiffness near
 
 # rest density
 K_restDensity = 1.15
@@ -54,19 +50,6 @@
 densN = ti.field(dtype = ti.f32, shape=num_particles) # near density
 
 # pressure of particles
-<<<<<<< HEAD
-press = ti.field(dtype = ti.f32, shape = num_particles) # pressure
-pressN = ti.field(dtype = ti.f32, shape = num_particles) # near pressure
-
-# pairs
-''' !!! CANNOT USE COMPUTED RESULT HERE !!! '''
-#max_pairs = (1 + num_particles)*num_particles/2
-max_pairs = 32896
-pair = ti.Vector.field(2, dtype = ti.i32, shape = max_pairs) # store indices of the two particles
-dist = ti.field(dtype = ti.f32, shape = max_pairs) # store distance for each pair
-num_pairs = 0
-
-=======
 press = ti.field(dtype = ti.f32, shape=num_particles) # density
 pressN = ti.field(dtype = ti.f32, shape=num_particles) # near density
 
@@ -74,27 +57,18 @@
 max_pairs = (1 + num_particles) * num_particles // 2 # should be int
 #pair = ti.Vector.field(2, dtype=ti.i32, shape=(max_pairs,))
 #dist = ti.field(dtype=ti.f32, shape=(max_pairs,)) # store distance for each pair
->>>>>>> 37611162
 
 ''' initialize particle position & velocity '''
 @ti.kernel
 def init():
-<<<<<<< HEAD
-    length = math.sqrt(num_particles) # arrange ini pos of the particles into a square
-=======
+    
     length = ti.sqrt(num_particles)
->>>>>>> 37611162
     
     for i in range(num_particles):
         
         # place particles around the center of the domain
-<<<<<<< HEAD
-        pos[i] = ti.Vector([i%length/length, i//length/length]) # (0 - 1) (0 - 1)
-        pos[i] = (pos[i] + 1)/2 - 0.25 # 0.25 - 0.75 (centered)
-=======
         pos[i] = ti.Vector([i%length/length, i//length/length]) # 0 - 1
         pos[i] = (pos[i] + 1)/2 - 0.05 + ti.random() * 0.001 # 0.25 - 0.75 (centered)
->>>>>>> 37611162
         pos[i] *= domain_size # scale to fit the domain
         
         oldPos[i] = pos[i]
@@ -131,10 +105,9 @@
 
     for i in range(num_particles):
         for j in range(i, num_particles):
-            if i >= j:
-                if i == j:
-                    dens[i] += 1
-                    densN[i] += 1
+            if i == j:
+                dens[i] += 1
+                densN[i] += 1
                 continue
             dis = distance(pos[i], pos[j])
             if 0 < dis < K_smoothingRadius:
@@ -156,7 +129,7 @@
     # apply pressure
     for i in range(num_particles):
         for j in range(i, num_particles):
-            if i >= j:
+            if i == j:
                 continue
             dis = distance(pos[i], pos[j])
             if 0 < dis < K_smoothingRadius:
